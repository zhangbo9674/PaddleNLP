# Copyright (c) 2023 PaddlePaddle Authors. All Rights Reserved.
#
# Licensed under the Apache License, Version 2.0 (the "License");
# you may not use this file except in compliance with the License.
# You may obtain a copy of the License at
#
#     http://www.apache.org/licenses/LICENSE-2.0
#
# Unless required by applicable law or agreed to in writing, software
# distributed under the License is distributed on an "AS IS" BASIS,
# WITHOUT WARRANTIES OR CONDITIONS OF ANY KIND, either express or implied.
# See the License for the specific language governing permissions and
# limitations under the License.

import os
import random
import time
from typing import Any, Dict, Optional, Union

import numpy as np
import paddle
import paddle.distributed as dist
import paddle.nn as nn
from paddle.distributed import fleet
from tqdm.auto import tqdm

from paddlenlp.trainer import Trainer

from ..utils.log import logger
from .argparser import strtobool
from .trainer import SCALER_NAME, SCHEDULER_NAME, TRAINER_STATE_NAME, TRAINING_ARGS_NAME
from .trainer_callback import TrainerState
from .trainer_utils import (  # set_hyrbid_parallel_seed,
    PREFIX_CHECKPOINT_DIR,
    ShardingOption,
    TrainOutput,
    _exec_mode_guard,
    get_last_checkpoint,
    has_length,
    speed_metrics,
)
from .utils.helper import distributed_file, distributed_isfile  # nested_truncate,

try:
    from ..quantization.quantization_linear import QuantizationLinear
except:
    QuantizationLinear = None

MODEL_NAME = "model"
OPTIMIZER_NAME = "optimizer"
DIST_CKPT_PATH = "dist_ckpt"


class AutoTrainer(Trainer):
    def __init__(self, *args, **kwargs):

        if kwargs.get("args", None) is not None and kwargs["args"].to_static:
            if kwargs.get("criterion", None) is None:

                def loss_func(loss, outputs):
                    return loss

                kwargs.update({"criterion": loss_func})

        super().__init__(*args, **kwargs)
        assert self.args.enable_auto_parallel

        self.global_mesh = fleet.auto.get_mesh()
        self.comm_group_in_pp = fleet.get_hybrid_communicate_group().get_pipe_parallel_group()

    def _nested_gather(self, tensors):
        """
        Gather value of `tensors` (tensor or list/tuple of nested tensors) and convert them to numpy before
        concatenating them to `gathered`
        """
        with _exec_mode_guard("dynamic"):
            if isinstance(tensors, paddle.Tensor):
                tr_loss = tensors._local_value() if tensors.is_dist() else tensors
            else:
                tr_loss = paddle.to_tensor([tensors])

        if self.args.pipeline_parallel_degree <= 1:
            return super()._nested_gather(tr_loss)

        paddle.distributed.broadcast(tr_loss, src=self.comm_group_in_pp.ranks[-1], group=self.comm_group_in_pp)

        return super()._nested_gather(tr_loss)

    def _wrap_model(self, model, training=True):
        return model

    def _get_meshes_for_loader(self):
        def _get_mesh(pp_idx=0):
            return self.global_mesh.get_mesh_with_dim("pp")[pp_idx]

        # Note(lizhiyu): If the values returned by `DataLoader` don't have the format `[images, labels]`,
        # error may occurs here.
        meshes = []
        meshes.append(_get_mesh(0))
        if self.args.pipeline_parallel_degree > 1:
            meshes.append(_get_mesh(self.args.pipeline_parallel_degree - 1))
        return meshes

    def _wrap_for_dist_loader(self, train_dataloader):
        dist_loader = dist.shard_dataloader(
            dataloader=train_dataloader,
            meshes=self._get_meshes_for_loader(),
            shard_dims="dp",
        )
        return dist_loader

    def _wrap_for_auto(self, model, train_dataloader):
        dist_loader = self._wrap_for_dist_loader(train_dataloader)

        if ShardingOption.SHARD_OP in self.args.sharding:
            self.optimizer = dist.shard_optimizer(self.optimizer, dist.ShardingStage1())
        elif ShardingOption.SHARD_GRAD_OP in self.args.sharding:
            self.optimizer = dist.shard_optimizer(self.optimizer, dist.ShardingStage2())
        elif ShardingOption.FULL_SHARD in self.args.sharding:
            self.optimizer = dist.shard_optimizer(self.optimizer, dist.ShardingStage3())

        if self.args.to_static:
            unified_strategy = dist.Strategy()
            unified_strategy._from_legacy_strategy(self.args.strategy)
            model = dist.to_static(model, dist_loader, self.criterion, self.optimizer, strategy=unified_strategy)

        self.model_wrapped = model
        return model, dist_loader

    def _wrap_amp_model(self, args, model):
        logger.info("Using half precision")
        if args.to_static:
            return
        self.enable_autocast_context_manager = True
        self.do_grad_scaling = True if self.args.fp16 else False
        self.amp_dtype = "float16" if self.args.fp16 else "bfloat16"
        self.scaler = dist.shard_scaler(paddle.amp.GradScaler(init_loss_scaling=self.args.scale_loss))
        if self.args.fp16_opt_level == "O2":
            paddle.amp.decorate(
                models=model,
                level=self.args.fp16_opt_level,
                dtype=self.amp_dtype,
                master_grad=self.args.amp_master_grad,
                excluded_layers=QuantizationLinear,
            )

    def _get_item_from_loss(self, loss):
        if isinstance(loss, paddle.Tensor):
            if loss.is_dist():
                return loss._local_value().item() if loss._is_initialized() else 0.0
            else:
                return loss.item() if loss._is_initialized() else 0.0
        else:
            return loss

    def _split_batches_for_accumulation(self, inputs):
        if self.args.gradient_accumulation_steps == 1:
            return [inputs]

        # if self.args.to_static:
        if self.args.to_static and self.args.pipeline_parallel_degree > 1:
            return [inputs]

        local_batches = [{} for i in range(self.args.gradient_accumulation_steps)]

        for key, value in inputs.items():
            ori_mesh, ori_placements = value.process_mesh, value.placements
            replicate_value = dist.reshard(value, ori_mesh, [dist.Replicate(), dist.Replicate()])
            local_datas = replicate_value.split(self.args.gradient_accumulation_steps, axis=0)

            for index, data in enumerate(local_datas):
                local_batches[index].update({key: dist.reshard(data, ori_mesh, ori_placements)})

        return local_batches

    def _inner_training_loop(
        self,
        args,
        model,
        train_dataloader,
        len_dataloader,
        max_steps,
        num_train_epochs,
        num_update_steps_per_epoch,
        num_train_samples,
        resume_from_checkpoint,
        ignore_keys_for_eval,
    ):
        start_time = time.time()
        self._globalstep_last_start_time = time.time()
        self.state.epoch = 0
        epochs_trained = 0
        steps_trained_in_current_epoch = 0
        steps_trained_progress_bar = None

        # Check if continuing training from a checkpoint
        if (
            resume_from_checkpoint is not None
            and distributed_isfile(os.path.join(resume_from_checkpoint, TRAINER_STATE_NAME))
            and not self.args.ignore_load_lr_and_optim
        ):
            self.state = TrainerState.load_from_json(
                distributed_file(os.path.join(resume_from_checkpoint, TRAINER_STATE_NAME))
            )
            if self.args.world_size > 1:
                global_step_list = []
                paddle.distributed.all_gather(
                    global_step_list, paddle.to_tensor([self.state.global_step], dtype="int64")
                )
                assert (
                    paddle.sum(paddle.stack(global_step_list) - global_step_list[0]) == 0
                ), f"Error, get different globel step, please check! step list: {[x.item() for x in global_step_list]}"

            epochs_trained = self.state.global_step // num_update_steps_per_epoch
            if not args.ignore_data_skip:
                steps_trained_in_current_epoch = self.state.global_step % (num_update_steps_per_epoch)
            else:
                steps_trained_in_current_epoch = 0

            logger.info("  Continuing training from checkpoint, will skip to saved global_step")
            logger.info(f"  Continuing training from epoch {epochs_trained}")
            logger.info(f"  Continuing training from global step {self.state.global_step}")
            if not args.ignore_data_skip:
                logger.info(
                    f"  Will skip the first {epochs_trained} epochs then the first {steps_trained_in_current_epoch} "
                    "batches in the first epoch. If this takes a lot of time, you can add the `--ignore_data_skip` "
                    "flag to your launch command, but you will resume the training on data already seen by your model."
                )
                if self.is_local_process_zero() and not args.disable_tqdm:
                    steps_trained_progress_bar = tqdm(total=steps_trained_in_current_epoch)
                    steps_trained_progress_bar.set_description("Skipping the first batches")

        epoch_iterator = train_dataloader
        # steps_in_epoch = len(epoch_iterator)
        steps_in_epoch = (
            len(epoch_iterator) if len_dataloader is not None else args.max_steps * args.gradient_accumulation_steps
        )
        if len_dataloader is not None:
            if self.args.gradient_accumulation_steps > len(epoch_iterator):
                logger.warning(
                    f"changing accumulation step from `{self.args.gradient_accumulation_steps}` to `{len(epoch_iterator)}` to avoid, cross epoch accumulate"
                )
                self.args.gradient_accumulation_steps = len(epoch_iterator)

        self.callback_handler.model = self.model
        self.callback_handler.optimizer = self.optimizer
        self.callback_handler.lr_scheduler = self.lr_scheduler
        self.callback_handler.train_dataloader = train_dataloader

        self.state.max_steps = int(max_steps)
        self.state.num_train_epochs = num_train_epochs
        self.state.is_local_process_zero = self.is_local_process_zero()
        self.state.is_world_process_zero = self.is_world_process_zero()

        self.control = self.callback_handler.on_train_begin(args, self.state, self.control)

        tr_loss = paddle.to_tensor(0.0)
        self._total_loss_scalar = 0.0
        self._globalstep_last_logged = self.state.global_step

        if self.args.device == "npu" and self.args.flatten_param_grads:
            from .plugins.npu_plugin import npu_accelerate_plugin

            npu_accelerate_plugin(self.optimizer)

        model, dist_loader = self._wrap_for_auto(model, train_dataloader)
        train_dataloader = dist_loader()

        if resume_from_checkpoint is not None:
            self._load_from_checkpoint(resume_from_checkpoint)

        self.timers and self.timers("read-data").start()

        if self.args.enable_auto_parallel and self.args.to_static:
            self._load_from_checkpoint(model,resume_from_checkpoint)

        for epoch in range(epochs_trained, num_train_epochs):

            step_control = 0  # used in loop control, reset to 0 after every step
            self.control = self.callback_handler.on_epoch_begin(args, self.state, self.control)

            # read global-batch from dist_loader
            for step, inputs in enumerate(train_dataloader):
                self.timers and self.timers("read-data").stop()
                os.environ["TRAINER_GLOBAL_STEP"] = str(self.state.global_step)
                self.callback_handler.on_load_data_end(args, self.state, self.control, inputs=inputs)

                # Skip past any already trained steps if resuming training
                # We use consumed_samples to reset the status
                if steps_trained_in_current_epoch > 0:
                    steps_trained_in_current_epoch -= 1
                    if steps_trained_progress_bar is not None:
                        steps_trained_progress_bar.update(1)
                    if steps_trained_in_current_epoch == 0:
                        self._load_rng_state(resume_from_checkpoint)
                    continue
                elif steps_trained_progress_bar is not None:
                    steps_trained_progress_bar.close()
                    steps_trained_progress_bar = None

                inputs_list = self._split_batches_for_accumulation(inputs)

                for inputs in inputs_list:
                    if step_control % args.gradient_accumulation_steps == 0:
                        self.control = self.callback_handler.on_step_begin(args, self.state, self.control)
                        self.timers and self.timers("forward-backward").start()

                    tr_loss_step = self.training_step(model, inputs)

                    with _exec_mode_guard("dynamic"):
                        tr_loss += tr_loss_step

                    disable_accumulation = self.args.pipeline_parallel_degree > 1 and self.args.to_static
                    # disable_accumulation = self.args.to_static

                    if (step_control + 1) % args.gradient_accumulation_steps == 0 or (
                        # last step in epoch but step is always smaller than gradient_accumulation_steps
                        steps_in_epoch <= args.gradient_accumulation_steps
                        and (step + 1) == steps_in_epoch
                        or disable_accumulation
                    ):

                        self.timers and self.timers("forward-backward").stop()

                        self.timers and self.timers("optimizer-step").start()

                        # Optimizer step
                        self.callback_handler.on_optimizer_begin(
                            args, self.state, self.control, scaler=self.scaler if self.do_grad_scaling else None
                        )

                        self.optimizer_step()

                        self.timers and self.timers("optimizer-step").stop()

                        self.callback_handler.on_optimizer_end(
                            args, self.state, self.control, scaler=self.scaler if self.do_grad_scaling else None
                        )

                        self.state.global_step += 1
                        self.state.epoch = epoch + (step + 1) / steps_in_epoch
                        self.control = self.callback_handler.on_step_end(args, self.state, self.control)
                        self._maybe_log_save_evaluate(tr_loss, model, epoch, ignore_keys_for_eval, inputs=inputs)
                        self._print_timer()
                        step_control = 0
                    else:
                        self.control = self.callback_handler.on_substep_end(args, self.state, self.control)
                        step_control += 1

                if self.control.should_epoch_stop or self.control.should_training_stop:
                    break

                self.timers and self.timers("read-data").start()

            if step < 0:
                logger.warning(
                    f"There seems to be not a single sample in your epoch_iterator, stopping training at step"
                    f" {self.state.global_step}! This is expected if you're using an IterableDataset and set"
                    f" num_steps ({self.state.max_steps}) higher than the number of available samples."
                )
                self.control.should_training_stop = True

            self.control = self.callback_handler.on_epoch_end(args, self.state, self.control)
            self._maybe_log_save_evaluate(tr_loss, model, epoch, ignore_keys_for_eval, inputs=inputs)

            if self.control.should_training_stop:
                break

        if args.past_index and hasattr(self, "_past"):
            # Clean the state at the end of training
            delattr(self, "_past")

        logger.info("\nTraining completed. \n")

        self._total_loss_scalar += self._get_item_from_loss(tr_loss)
        train_loss = self._total_loss_scalar / self.state.global_step

        metrics = speed_metrics("train", start_time, num_samples=num_train_samples, num_steps=self.state.max_steps)

        metrics["train_loss"] = train_loss

        self.is_in_train = False

        self._memory_tracker.stop_and_update_metrics(metrics)

        self.log(metrics)

        self.control = self.callback_handler.on_train_end(args, self.state, self.control)

        return TrainOutput(self.state.global_step, train_loss, metrics)

    def _get_train_sampler(self) -> Optional[paddle.io.Sampler]:
        if self.train_dataset is None or not has_length(self.train_dataset):
            return None

        total_batch_size_per_acc_step = self.args.per_device_train_batch_size * self.args.dataset_world_size
        total_batch_size = total_batch_size_per_acc_step * self.args.gradient_accumulation_steps

        return paddle.io.BatchSampler(
            dataset=self.train_dataset,
            shuffle=True,
            batch_size=total_batch_size,
            drop_last=self.args.dataloader_drop_last,
        )

    def compute_loss(self, model, inputs, return_outputs=False):
        """
        How the loss is computed by Trainer. By default, all models return the loss in the first element.
        Subclass and override for custom behavior.
        """
        if self.criterion is not None:
            if "labels" in inputs:
                labels = inputs.pop("labels")
            elif "start_positions" in inputs and "end_positions" in inputs:
                labels = (inputs.pop("start_positions"), inputs.pop("end_positions"))
            elif self.args.label_names is not None:
                labels = []
                for label in self.label_names:
                    labels.append(inputs.pop(label))
                labels = tuple(labels)
            elif "generator_labels" in inputs:
                labels = inputs["generator_labels"]
        else:
            labels = None

        outputs = model(**inputs)

        if self.criterion is not None:

            def to_list(value):
                if value is None:
                    return value
                if isinstance(value, (list, tuple)):
                    return list(value)
                return [value]

            criterion_inputs = to_list(outputs)
            criterion_labels = to_list(labels)
            loss = self.criterion(*(criterion_inputs + criterion_labels))
            outputs = (loss, outputs)

        # Save past state if it exists
        # TODO: this needs to be fixed and made cleaner later.
        if self.args.past_index >= 0:
            self._past = outputs[self.args.past_index]

        # We don't use .loss here since the model may return tuples instead of ModelOutput.
        loss = outputs["loss"] if isinstance(outputs, dict) else outputs
        if isinstance(outputs, dict):
            loss = outputs["loss"]
        elif isinstance(outputs, tuple):
            loss = outputs[0]
        else:
            loss = outputs

        return (loss, outputs) if return_outputs else loss

    def dynamic_traning(self, model: nn.Layer, inputs: Dict[str, Union[paddle.Tensor, Any]]) -> paddle.Tensor:
        with self.autocast_smart_context_manager():
            loss = self.compute_loss(model, inputs)

        if loss is not None and self.args.gradient_accumulation_steps > 1:
            loss = loss / self.args.gradient_accumulation_steps

        if self.do_grad_scaling:
            self.scaler.scale(loss).backward()
        else:
            loss.backward()

        return loss

    def static_traning(self, model: nn.Layer, inputs: Dict[str, Union[paddle.Tensor, Any]]) -> paddle.Tensor:
        input_ids, labels = tuple(inputs.values())
        loss = model(input_ids, labels)

        if loss is not None and self.args.gradient_accumulation_steps > 1:
            loss = loss / self.args.gradient_accumulation_steps

        return loss

    def training_step(self, model: nn.Layer, inputs: Dict[str, Union[paddle.Tensor, Any]]) -> paddle.Tensor:
        model.train()

        inputs = self._prepare_inputs(inputs)

        if not self.args.to_static:
            loss = self.dynamic_traning(model, inputs)
        else:
            loss = self.static_traning(model, inputs)

        if isinstance(loss, paddle.Tensor):
            return loss.detach() if loss._is_initialized() else float(0.0)
        elif isinstance(loss, np.ndarray):
            return np.sum(loss)
        elif loss is None:
            return float(0.0)
        else:
            return float(loss)

    def optimizer_step(self):
        if not self.args.to_static:
            optimizer_was_run = True
            if self.do_grad_scaling:
                scale_before = paddle.assign(self.scaler._scale)
                self.scaler.step(self.optimizer)
                self.scaler.update()
                scale_after = self.scaler._scale
                # Compatible with paddlepaddle 2.6.0 using typo word.
                if hasattr(self.scaler, "_cache_founf_inf"):
                    optimizer_was_run = not self.scaler._cache_founf_inf
                else:
                    optimizer_was_run = not self.scaler._cache_found_inf
                if not optimizer_was_run:
                    scale_before_value = scale_before.cpu().numpy()
                    scale_after_value = scale_after.cpu().numpy()
                    logger.warning(
                        f"optimizer not run, scale_before: {scale_before_value[0]}, scale_after: {scale_after_value[0]}"
                    )
            else:
                self.optimizer.step()

            if optimizer_was_run:
                self.lr_scheduler.step()

            self.optimizer.clear_grad()
        else:
            # TODO: support optimizer_was_run in static mode
            self.lr_scheduler.step()

    def _maybe_log_save_evaluate(self, tr_loss, model, epoch, ignore_keys_for_eval, **kwargs):
        with _exec_mode_guard("dynamic"):
            super()._maybe_log_save_evaluate(tr_loss, model, epoch, ignore_keys_for_eval, **kwargs)

    def _save_checkpoint(self, model, metrics=None):

        # Save model checkpoint
        checkpoint_folder = f"{PREFIX_CHECKPOINT_DIR}-{self.state.global_step}"
        run_dir = self.args.output_dir
        output_dir = f"{run_dir}/{checkpoint_folder}"

        if self.args.should_save or self.args.should_save_model_state:
            os.makedirs(output_dir, exist_ok=True)

        if self.args.should_save:
            logger.info(f"Saving checkpoinit files into {output_dir}")

            if self.args.should_save_model_state:

<<<<<<< HEAD
                if self.args.to_static:
                    state_dict = model.state_dict()
                else:
                    optim_state_dict = self.optimizer.state_dict()
                    optim_state_dict.pop("LR_Scheduler", None)

                    for p_name, p in model.state_dict().items():
                        if paddle.distributed.get_rank() not in p.process_mesh.process_ids:
                            var_name = p.name
                            if (
                                var_name + "_moment1_0" in optim_state_dict
                                and not optim_state_dict[var_name + "_moment1_0"].is_dist()
                            ):
                                optim_state_dict.pop(var_name + "_moment1_0")
                            if (
                                var_name + "_moment2_0" in optim_state_dict
                                and not optim_state_dict[var_name + "_moment2_0"].is_dist()
                            ):
                                optim_state_dict.pop(var_name + "_moment2_0")
                            if (
                                var_name + "_beta1_pow_acc_0" in optim_state_dict
                                and not optim_state_dict[var_name + "_beta1_pow_acc_0"].is_dist()
                            ):
                                optim_state_dict.pop(var_name + "_beta1_pow_acc_0")
                            if (
                                var_name + "_beta2_pow_acc_0" in optim_state_dict
                                and not optim_state_dict[var_name + "_beta2_pow_acc_0"].is_dist()
                            ):
                                optim_state_dict.pop(var_name + "_beta2_pow_acc_0")

                    state_dict = {
                        MODEL_NAME: model.state_dict(),
                        OPTIMIZER_NAME: optim_state_dict,
                    }
=======
                optim_state_dict = self.optimizer.state_dict()
                optim_state_dict.pop("LR_Scheduler", None)

                if not self.args.to_static:
                    model_state_dict = self.model.state_dict()
                else:
                    model_state_dict = model.state_dict()

                state_dict = {
                    MODEL_NAME: model_state_dict,
                    OPTIMIZER_NAME: optim_state_dict,
                }
>>>>>>> 45a8c9a0

                self._save_ckpt_func(state_dict, os.path.join(output_dir, DIST_CKPT_PATH))
                logger.info(f"Model weights and optimizer states saved in {output_dir}/{DIST_CKPT_PATH}")

                # FIXME: maybe only save one copy
                paddle.save(self.lr_scheduler.state_dict(), os.path.join(output_dir, SCHEDULER_NAME))

                if self.do_grad_scaling:
                    paddle.save(self.scaler.state_dict(), os.path.join(output_dir, SCALER_NAME))

        # Determine the new best metric / best model checkpoint
        if metrics is not None and self.args.metric_for_best_model is not None:
            metric_to_check = self.args.metric_for_best_model
            if not metric_to_check.startswith("eval_"):
                metric_to_check = f"eval_{metric_to_check}"
            metric_value = metrics[metric_to_check]

            operator = np.greater if self.args.greater_is_better else np.less
            if (
                self.state.best_metric is None
                or self.state.best_model_checkpoint is None
                or operator(metric_value, self.state.best_metric)
            ):
                self.state.best_metric = metric_value
                self.state.best_model_checkpoint = output_dir

        # Save the Trainer state
        if self.args.should_save:
            self.state.save_to_json(os.path.join(output_dir, TRAINER_STATE_NAME))

        # Save RNG state in non-distributed training
        rng_states = {
            "python": random.getstate(),
            "numpy": np.random.get_state(),
            "cuda": paddle.get_rng_state(),
            "cpu": paddle.framework.core.default_cpu_generator().get_state(),
        }

        if self.args.world_size > 1:
            rng_states_list = []
            paddle.distributed.all_gather_object(rng_states_list, rng_states)
            if self.args.should_save:
                os.makedirs(output_dir, exist_ok=True)
                paddle.save(rng_states_list, os.path.join(output_dir, f"rng_state_{self.args.world_size}.pth"))
        else:
            os.makedirs(output_dir, exist_ok=True)
            paddle.save(rng_states, os.path.join(output_dir, "rng_state.pth"))

        if strtobool(os.getenv("FLAG_LLM_PDC", "False")):
            # save checkpoint_done file to ensure checkpoint is complete
            if self.args.should_save_model_state and self.args.should_save:
                # For ckpt integrity
                paddle.save(self.state.global_step, os.path.join(output_dir, ".checkpoint_done"))

    def _save(self, output_dir: Optional[str] = None, state_dict=None, merge_tensor_parallel=False):
        output_dir = output_dir if output_dir is not None else self.args.output_dir
        os.makedirs(output_dir, exist_ok=True)
        logger.info(f"Saving model checkpoint to {output_dir}")

        if self.args.should_save:
            if self.tokenizer is not None:
                self.tokenizer.save_pretrained(output_dir)
            # Good practice: save your training arguments together with the trained model
            paddle.save(self.args, os.path.join(output_dir, TRAINING_ARGS_NAME))

        if self.args.should_save_model_state:
            self._save_ckpt_func(self.model.state_dict(), os.path.join(output_dir, MODEL_NAME))
            logger.info(f"Model weights saved in {output_dir}/{MODEL_NAME}")

    def _load_from_checkpoint(self, model, resume_from_checkpoint=None):

        resume_from_checkpoint = None if not resume_from_checkpoint else resume_from_checkpoint

        # Load potential model checkpoint
        if isinstance(resume_from_checkpoint, bool) and resume_from_checkpoint:
            resume_from_checkpoint = get_last_checkpoint(self.args.output_dir)
            if resume_from_checkpoint is None:
                raise ValueError(f"No valid checkpoint found in output directory ({self.args.output_dir})")

        if resume_from_checkpoint is not None:

            logger.info(f"Loading model from {resume_from_checkpoint} .")

            if not self.args.ignore_load_lr_and_optim:
                with _exec_mode_guard("dynamic"):
                    if distributed_isfile(os.path.join(resume_from_checkpoint, SCHEDULER_NAME)):
                        self.lr_scheduler.set_state_dict(
                            paddle.load(distributed_file(os.path.join(resume_from_checkpoint, SCHEDULER_NAME)))
                        )
                    else:
                        raise ValueError(
                            f"scheduler-fiNones.path.join(resume_from_checkpoint, SCHEDULER_NAME)"
                        )

                    if self.do_grad_scaling and distributed_isfile(os.path.join(resume_from_checkpoint, SCALER_NAME)):
                        self.scaler.load_state_dict(
                            paddle.load(
                                distributed_file(os.path.join(resume_from_checkpoint, SCALER_NAME)), return_numpy=True
                            )
                        )

            ckpt_path = os.path.join(resume_from_checkpoint, DIST_CKPT_PATH)

            if not os.path.isdir(ckpt_path):
                raise ValueError(f"Can't find a valid checkpoint at {resume_from_checkpoint}")

<<<<<<< HEAD
            if self.args.to_static:
                state_dict = self.model_wrapped.state_dict()
            else:
                model_state_dict = self.model_wrapped.state_dict()
                optim_state_dict = self.optimizer.state_dict()
                optim_state_dict.pop("LR_Scheduler", None)
                if len(optim_state_dict) == 0:
                    self.optimizer._create_accumulators(
                        paddle.base.framework.default_main_program().global_block(), self.optimizer._parameter_list
                    )
                    optim_state_dict = self.optimizer.state_dict()
                    optim_state_dict.pop("LR_Scheduler", None)
=======
            optim_state_dict = self.optimizer.state_dict()
            optim_state_dict.pop("LR_Scheduler", None)
            
            if not self.args.to_static:
                model_state_dict = self.model.state_dict()
            else:
                model_state_dict = model.state_dict()

            state_dict = {
                MODEL_NAME: model_state_dict,
                OPTIMIZER_NAME: optim_state_dict,
            }
>>>>>>> 45a8c9a0

                state_dict = {
                    MODEL_NAME: model_state_dict,
                    OPTIMIZER_NAME: optim_state_dict,
                }

            self._load_ckpt_func(state_dict, ckpt_path)

            # release memory
            del state_dict<|MERGE_RESOLUTION|>--- conflicted
+++ resolved
@@ -272,7 +272,7 @@
         self.timers and self.timers("read-data").start()
 
         if self.args.enable_auto_parallel and self.args.to_static:
-            self._load_from_checkpoint(model,resume_from_checkpoint)
+            self._load_from_checkpoint(model, resume_from_checkpoint)
 
         for epoch in range(epochs_trained, num_train_epochs):
 
@@ -545,8 +545,6 @@
             logger.info(f"Saving checkpoinit files into {output_dir}")
 
             if self.args.should_save_model_state:
-
-<<<<<<< HEAD
                 if self.args.to_static:
                     state_dict = model.state_dict()
                 else:
@@ -581,20 +579,6 @@
                         MODEL_NAME: model.state_dict(),
                         OPTIMIZER_NAME: optim_state_dict,
                     }
-=======
-                optim_state_dict = self.optimizer.state_dict()
-                optim_state_dict.pop("LR_Scheduler", None)
-
-                if not self.args.to_static:
-                    model_state_dict = self.model.state_dict()
-                else:
-                    model_state_dict = model.state_dict()
-
-                state_dict = {
-                    MODEL_NAME: model_state_dict,
-                    OPTIMIZER_NAME: optim_state_dict,
-                }
->>>>>>> 45a8c9a0
 
                 self._save_ckpt_func(state_dict, os.path.join(output_dir, DIST_CKPT_PATH))
                 logger.info(f"Model weights and optimizer states saved in {output_dir}/{DIST_CKPT_PATH}")
@@ -686,7 +670,7 @@
                         )
                     else:
                         raise ValueError(
-                            f"scheduler-fiNones.path.join(resume_from_checkpoint, SCHEDULER_NAME)"
+                            f"scheduler-file not found, scheduler:{os.path.join(resume_from_checkpoint, SCHEDULER_NAME)}"
                         )
 
                     if self.do_grad_scaling and distributed_isfile(os.path.join(resume_from_checkpoint, SCALER_NAME)):
@@ -701,7 +685,6 @@
             if not os.path.isdir(ckpt_path):
                 raise ValueError(f"Can't find a valid checkpoint at {resume_from_checkpoint}")
 
-<<<<<<< HEAD
             if self.args.to_static:
                 state_dict = self.model_wrapped.state_dict()
             else:
@@ -714,20 +697,6 @@
                     )
                     optim_state_dict = self.optimizer.state_dict()
                     optim_state_dict.pop("LR_Scheduler", None)
-=======
-            optim_state_dict = self.optimizer.state_dict()
-            optim_state_dict.pop("LR_Scheduler", None)
-            
-            if not self.args.to_static:
-                model_state_dict = self.model.state_dict()
-            else:
-                model_state_dict = model.state_dict()
-
-            state_dict = {
-                MODEL_NAME: model_state_dict,
-                OPTIMIZER_NAME: optim_state_dict,
-            }
->>>>>>> 45a8c9a0
 
                 state_dict = {
                     MODEL_NAME: model_state_dict,
